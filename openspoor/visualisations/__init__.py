--- conflicted
+++ resolved
@@ -1,11 +1,7 @@
-<<<<<<< HEAD
+# isort:skip_file
 from .trackmap import PlottingAreas  # noqa: F401
 from .trackmap import PlottingLineStrings  # noqa: F401
 from .trackmap import PlottingPoints  # noqa: F401
 from .trackmap import TrackMap  # noqa: F401
 from .trackmap import plottable  # noqa: F401
-=======
-from .trackmap import TrackMap, PlottingPoints, PlottingLineStrings, PlottingAreas, plottable
-
-from .route import Route
->>>>>>> 9dde412b
+from .route import Route  # noqa: F401