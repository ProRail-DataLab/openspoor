import os
import geopandas as gpd
import pandas as pd
from unittest import mock

import pytest
from shapely.geometry import LineString

from openspoor.transformers import TransformerCoordinatesToSpoor, TransformerGeocodeToCoordinates, \
    TransformerSpoortakToCoordinates
from openspoor.mapservices import PUICMapservices, MapServicesQuery
from openspoor.utils.common import read_config

config = read_config()

mock_spoordata_gdf = gpd.GeoDataFrame({
    'OBJECTID': ["3030", "4738", "6792", "8578", "9149", "10073", "10701"],
    'GUID': ["7be2c50d-7139-fb4e-f46a-9900f32e12f7", "cb4da2ca-2209-962f-06de-40df9c2f1367",
             "0b3bc0b5-4b93-45a9-9130-12a9907f5940", "ee48e124-70e6-89d2-9a4d-38c24339f4bd",
             "330c2647-a053-fd04-0e68-a7634cf52a6a", "8713869e-d33f-0db0-ece9-18510ed8530a",
             "4be16269-1d0f-d544-27f4-228fbf64eecf"],
    'NAAM_LANG': ["664_903V_43.0", "107_133AV_12.0", "133_1045BV_13.6", "540_393AL_101.9", "107_133AV_12.0",
                  "540_393AL_101.9", "540_393AL_101.9"],
    'REF_FYSIEKE_SPOORTAK_PUIC': ["45a78c62-a4d4-4491-8760-2aca4cc0304d", "7fbc4e02-027c-4830-83d8-e315d19ec74e",
                                  "670f5613-a851-4d5a-bd11-dc430b46c545", "93c6d213-dd23-47eb-a0f4-80a4a6b2fd06",
                                  "7fbc4e02-027c-4830-83d8-e315d19ec74e", "93c6d213-dd23-47eb-a0f4-80a4a6b2fd06",
                                  "93c6d213-dd23-47eb-a0f4-80a4a6b2fd06"],
    'REF_FYSIEKE_SPOORTAK_NAAM': ["903V", "133AV", "1045BV", "393AL", "133AV", "393AL", "393AL"],
    'LENGTE': ["29.784084", "9733.893558", "372.658005", "32306.020472", "370.517858", "86.638492", "764.243859"],
    'X_BEGIN': ["95672.873", "94460.172", "112734.527", "90621.94519891", "103437.91488193", "90604.62401433",
                "90451.424"],
    'Y_BEGIN': ["433472.681", "451056.625", "480849.498", "439205.86644986", "447295.18032591", "439120.97708446",
                "438372.246"],
    'Z_BEGIN': ["0.039", "-2.897", "-10.096", "-2.33774869", "-3.08572145", "-0.28949644", "4.156"],
    'X_EIND': ["95659.391", "103437.91488193", "112526.442", "101785.771", "103779.704", "90621.94519891",
               "90604.62401433"],
    'Y_EIND': ["433499.239", "447295.18032591", "480540.36", "467698.101", "447152.129", "439205.86644986",
               "439120.97708446"],
    'Z_EIND': ["0.054", "-3.08572145", "-10.096", "-0.31", "-3.032", "-2.33774869", "-0.28949644"],
    'GEOCODE': ["664", "107", "133", "166", "107", "114", "114"],
    'SUBCODE': ["b", "None", "a", "None", "None", "b", "b"],
    'GEOCODE_NR': [664, 107, 133, 166, 107, 114, 114],
    'GEOSUBCODE': ["664_b", "107__", "133_a", "166__", "107__", "114_b", "114_b"],
    'GEOCODE_NAAM': ["Rotterdam Lombardijen", "Moordrecht Aansl. - Den Haag Binckhorst",
                     "Amsterdam Riekerpolder - Warmond", "Rotterdam Westelijke Splitsing - Nieuw Vennep",
                     "Moordrecht Aansl. - Den Haag Binckhorst",
                     "Rotterdam Kleiweg - Rotterdam Westelijke Splitsing",
                     "Rotterdam Kleiweg - Rotterdam Westelijke Splitsing"],
    'KMLINT': ["Bd-Rtd", "Gd-Gvc", "Asra-Wmd", "Rtd-Hfd", "Gd-Gvc", "Rtd-Hfd", "Rtd-Hfd"],
    'KMLINT_OMSCHRIJVING': ["Breda - Rotterdam Centraal ", "Gouda - Den Haag Centraal ",
                            "Amsterdam Riekerpolder Aansl. - Warmond ", "Rotterdam Centraal - Hoofddorp ",
                            "Gouda - Den Haag Centraal ", "Rotterdam Centraal - Hoofddorp ",
                            "Rotterdam Centraal - Hoofddorp "],
    'KM_GEOCODE_VAN': [43.049589, 11.980743, 13.565115, 102.9, 2.265149, 102.801006, 101.957663],
    'KM_GEOCODE_VAN_T': ["43,049589", "11,980743", "13,565115", "102,900000", "2,265149", "102,801006",
                         "101,957663"],
    'KM_GEOCODE_TOT': [43.076084, 2.265149, 13.938248, 135.206033, 1.894618, 102.9, 102.801006],
    'KM_GEOCODE_TOT_T': ["43,076084", "2,265149", "13,938248", "135,206033", "1,894618", "102,900000",
                         "102,801006"],
    'BEHEERDER': ["ProRail", "ProRail", "ProRail", "ProRail", "ProRail", "ProRail", "ProRail"],
    'ONDERHOUDSREGIO_NAAM': ["Randstad Zuid", "Randstad Zuid", "Randstad Noord", "None", "Randstad Zuid", "None",
                             "Randstad Zuid"],
    'ONDERHOUDSREGIO_AFKORTING': ["RZ", "RZ", "RN", "None", "RZ", "None", "RZ"],
    'TECHNIEKVELD': ["Baan", "Baan", "Baan", "Baan", "Baan", "Baan", "Baan"],
    'PGO_GEBIED_NAAM': ["Dordrecht", "Den Haag", "Kennemerland", "None", "Rijn en Gouwe", "None", "Rotterdam"],
    'PGO_GEBIED_NR': [140.0, 110.0, 240.0, None, 100.0, None, 120.0],
    'OPC_GEBIED_NAAM': ["Dordrecht", "Den Haag", "Haarlem", "HSL", "Rijn en Gouwe", "HSL", "Rotterdam"],
    'OPC_GEBIED_NR': [5.0, 2.0, 8.0, 70.0, 81.0, 70.0, 3.0],
    'PCA': ["ASSET Rail", "VolkerRail", "Strukton Rail", "Infraspeed", "BAM Rail", "Infraspeed", "VolkerRail"],
    'PRORAIL_GEBIED': ["Zuid-Holland Zuid", "Zuid-Holland Noord", "Noord-West", "Zuid-Holland Zuid",
                       "Zuid-Holland Noord", "Zuid-Holland Zuid", "Zuid-Holland Zuid"]},
    # This list of geometries is heavily trimmed
    geometry=[LineString([(95672.8720, 433472.6810, 43.0496),
                          (95659.391, 433499.2390, 43.07610)]),
              LineString([(94460.172, 451056.625, 11.98070),
                          (103437.91490, 447295.18030, 2.26510)]),
              LineString([(112734.527, 480849.498, 13.56510),
                          (112679.485, 480767.1550, 13.6647),
                          (112526.4420, 480540.36, 13.93820)]),
              LineString([(90621.9452, 439205.8664, 102.9),
                          (96064.1310, 450373.485, 115.50430),
                          (96076.9, 450390.1058, 115.52520),
                          (101785.7710, 467698.101, 135.2060)]),
              LineString([(103437.91490, 447295.18030, 2.26510),
                          (103596.4690, 447228.819, 2.0928),
                          (103779.704, 447152.1290, 1.8946)]),
              LineString([(90604.6240, 439120.9771, 102.8010),
                          (90606.367, 439129.4860, 102.8109),
                          (90621.9310, 439205.797, 102.9),
                          (90621.9452, 439205.8664, 102.9)]),
              LineString([(90451.424, 438372.246, 101.9577),
                          (90604.6240, 439120.9771, 102.8010)])],
    crs="EPSG:28992")


@pytest.fixture
@mock.patch("openspoor.transformers.TransformerCoordinatesToSpoor._get_spoortak_met_geokm")
def coordinates_transformer(mocked_load):
    mocked_load.return_value = mock_spoordata_gdf
    return TransformerCoordinatesToSpoor()


class Test:
    spoortak_mock_output = mock_spoordata_gdf

    puic_mock_output = gpd.GeoDataFrame(
        {
            "SPOOR_ID": ["133_1045BV_13.6", "916Aa", "916Aa", "916Aa", "916Aa", "666_405L_27.2", "152_4121L_30.5", ],
            "SPOOR_PUIC": ["670f5613-a851-4d5a-bd11-dc430b46c545", "b26b158e-7f8d-44b6-8fe9-902b3cbd07f6",
                           "b26b158e-7f8d-44b6-8fe9-902b3cbd07f6", "b26b158e-7f8d-44b6-8fe9-902b3cbd07f6",
                           "b26b158e-7f8d-44b6-8fe9-902b3cbd07f6", "6336d8e5-b897-4ce0-b179-9ffd50de5d8e",
                           "1362141d-51ad-437a-a8ed-926721a522f4", ],
            "GEOCODE_NR": [133, 664, 664, 664, 664, 666, 666],
            "GEOSUBCODE": ["133_a", "664_b", "664_b", "664_b", "664_b", "666_a", "666_b", ],
            "KM_GEOCODE_TOT": [13.938248, 43.096931, 43.115844, 43.096931, 43.120308, 30.413654, 47.389363, ],
            "KM_GEOCODE_VAN": [13.565115, 43.076084, 43.096931, 43.076202, 43.096931, 27.262663, 46.499943, ],
            "Type": ["Spoortak", "Kruisingbeen", "Kruisingbeen", "Kruisingbeen", "Kruisingbeen", "Spoortak",
                     "Spoortak", ],
            "PRORAIL_GEBIED": ["Noord-West", "Zuid-Holland Zuid", "Zuid-Holland Zuid", "Zuid-Holland Zuid",
                               "Zuid-Holland Zuid", "Zuid-West", "Zee-Zevenaar", ],
            "X_BEGIN": [112734.527, 95659.391, 95648.723, 95657.027, 95648.723, 146991.272, 146368.150692, ],
            "Y_BEGIN": [480849.498, 433499.239, 433520.105, 433498.19, 433520.105, 431256.059, 430096.101978, ],
        },
        geometry=[
            LineString([(112734.52699999884, 480849.4979999997), (112679.4849999994, 480767.1550000012),
                        (112622.47399999946, 480681.72399999946), (112574.38300000131, 480609.63599999994),
                        (112556.42000000179, 480583.22199999914), (112541.87000000104, 480562.2470000014),
                        (112526.44200000167, 480540.3599999994), ]),
            LineString([(95659.3909999989, 433499.2390000001), (95648.72300000116, 433520.1050000004), ]),
            LineString([(95648.72300000116, 433520.1050000004), (95642.02400000021, 433537.8249999993), ]),
            LineString([(95657.02699999884, 433498.1900000013), (95648.72300000116, 433520.1050000004), ]),
            LineString([(95648.72300000116, 433520.1050000004), (95638.0540000014, 433540.9699999988), ]),
            LineString([(146991.27199999988, 431256.05900000036), (146983.57200000063, 431239.006000001),
                        (146974.40900000185, 431219.0219999999), (146233.02100000158, 429589.6649999991),
                        (146226.03400000185, 429574.84800000116), (146219.30700000003, 429560.2509999983),
                        (146212.9849999994, 429546.29100000113), (146206.54800000042, 429532.35599999875),
                        (146198.88800000027, 429515.3260000013), (146012.93200000003, 428385.9149999991),
                        (146020.75699999928, 428314.4140000008), ]),
            LineString([(146368.15069999918, 430096.1020000018), (146368.15100000054, 430096.1020000018),
                        (146418.10200000182, 430099.43200000003), (146454.68389999866, 430101.62640000135),
                        (146460.3333999999, 430101.9653000012), (146460.33370000124, 430101.9653000012),
                        (146468.01300000027, 430102.42599999905), (146476.92550000176, 430102.9008000009),
                        (146476.92639999837, 430102.90089999884), (146476.92689999938, 430102.90089999884),
                        (146481.45710000023, 430103.1422000006), (146517.94200000167, 430105.0859999992),
                        (146547.90700000152, 430106.5229999982), (146577.87799999863, 430107.83900000155),
                        (146627.84099999815, 430109.7670000009), (146677.81599999964, 430111.36199999973),
                        (146707.8049999997, 430112.15900000185), (146737.7969999984, 430112.8359999992),
                        (146787.7899999991, 430113.6979999989), (146807.3200000003, 430113.95800000057),
                        (146837.78700000048, 430114.2259999998), (146887.78599999845, 430114.4210000001),
                        (146917.56799999997, 430114.38899999857), (146954.33300000057, 430114.1770000011),
                        (146985.48299999908, 430113.8579999991), (147030.68100000173, 430113.1460000016),
                        (147257.83199999854, 430108.6009999998), ]), ],
        crs="epsg:28992",
    )

    @mock.patch("openspoor.mapservices.MapServicesQuery._load_all_features_to_gdf")
    def test_caching_singlequery(self, mocked_load, tmp_path):
        mocked_load.return_value = self.spoortak_mock_output
        cache_path = tmp_path / "spoortak.p"

        assert ~os.path.exists(cache_path)
        spoortak_mapservices = MapServicesQuery(url=config['spoor_url'], cache_location=cache_path)

        spoortak_mapservices.load_data()
        assert os.path.exists(cache_path)

        # Load a second time to actually use cached file
        output = spoortak_mapservices.load_data()

        expected_output = self.spoortak_mock_output

        pd.testing.assert_frame_equal(
            pd.DataFrame(output.drop(columns="geometry")),
            pd.DataFrame(expected_output.drop(columns="geometry")),
        )
        assert all(output.geometry.geom_almost_equals(expected_output.geometry, 6))

    @mock.patch("openspoor.mapservices.MapServicesQuery._load_all_features_to_gdf")
    def test_caching_puicmapservices(self, mocked_load, tmp_path):
        mocked_load.return_value = self.puic_mock_output
        cache_path = tmp_path / "puic.p"

        assert ~os.path.exists(cache_path)
        puic_mapservices = PUICMapservices(spoor_cache_location=cache_path,
                                           wisselkruisingbeen_cache_location=cache_path)
        puic_mapservices.spoor_query.load_data()
        assert os.path.exists(cache_path)

        # Load a second time to actually use cached file
        output = puic_mapservices.spoor_query.load_data()

        expected_output = self.puic_mock_output

        pd.testing.assert_frame_equal(
            pd.DataFrame(output.drop(columns="geometry")),
            pd.DataFrame(expected_output.drop(columns="geometry")),
        )
        assert all(output.geometry.geom_almost_equals(expected_output.geometry, 6))

    def test_acceptance_TransformerCoordinatesToSpoor(self, coordinates_transformer):
        xy_test_df = pd.DataFrame(
            {
                "x": [
                    112734.526,
                    112734.526,
                    112732.526,
                    112679.485,
                    95659.5,
                    0,
                    95648.723,
                ],
                "y": [
                    480849.498,
                    480849.498,
                    480846.498,
                    480767.155,
                    433499.0,
                    0,
                    433520.105,
                ],
            }
        )
        xy_test_gdf = gpd.GeoDataFrame(
            xy_test_df,
            geometry=gpd.points_from_xy(xy_test_df["x"], xy_test_df["y"]),
            crs="epsg:28992",
        )
<<<<<<< HEAD
        coordinates_transformer = TransformerCoordinatesToSpoor(buffer_distance=3.0)
        coordinates_transformer = coordinates_transformer.fit(
            self.puic_mock_output, self.spoortak_mock_output
        )
=======
>>>>>>> b7c9b336
        output_gdf = coordinates_transformer.transform(xy_test_gdf)
        output_df = pd.DataFrame(
            output_gdf[
                [
                    "x",
                    "y",
                    "NAAM_LANG",
                    "REF_FYSIEKE_SPOORTAK_PUIC",
                    "GEOCODE_NR",
                    "GEOSUBCODE",
                    "PRORAIL_GEBIED",
                    "geocode_kilometrering",
                ]
            ]
        )
        expected_output_df = pd.DataFrame(
            {
                "x": [
                    112734.526,
                    112734.526,
                    112732.526,
                    112679.485,
                    95659.5,
                    0,
                    95648.723,
                ],
                "y": [
                    480849.498,
                    480849.498,
                    480846.498,
                    480767.155,
                    433499.0,
                    0,
                    433520.105,
                ],
                "NAAM_LANG": [
                    "133_1045BV_13.6",
                    "133_1045BV_13.6",
                    "133_1045BV_13.6",
                    "133_1045BV_13.6",
                    "664_903V_43.0",
                    None,
                    None
                ],
                "REF_FYSIEKE_SPOORTAK_PUIC": [
                    "670f5613-a851-4d5a-bd11-dc430b46c545",
                    "670f5613-a851-4d5a-bd11-dc430b46c545",
                    "670f5613-a851-4d5a-bd11-dc430b46c545",
                    "670f5613-a851-4d5a-bd11-dc430b46c545",
                    "45a78c62-a4d4-4491-8760-2aca4cc0304d",
                    None,
                    None
                ],
                "GEOCODE_NR": [133, 133, 133, 133, 664, None, None],
                "GEOSUBCODE": [
                    "133_a",
                    "133_a",
                    "133_a",
                    "133_a",
                    "664_b",
                    None,
                    None
                ],
                "PRORAIL_GEBIED": [
                    "Noord-West",
                    "Noord-West",
                    "Noord-West",
                    "Noord-West",
                    "Zuid-Holland Zuid",
                    None,
                    None
                ],
                "geocode_kilometrering": [
                    13.5651,
                    13.5651,
                    13.5687,
                    13.6647,
                    43.07566511830464,
                    None,
                    None
                ]
            }
        )

        pd.testing.assert_frame_equal(output_df, expected_output_df)

        # Check the same for GPS coordinate input
        gps_test_df = pd.DataFrame(
            {
                "x": [
                    4.767384394447763,
                    4.767384394447763,
                    4.767355509869135,
                    4.766587672621954,
                    4.525359,
                    3.3135577051498633,
                    4.5250881382855095,
                ],
                "y": [
                    52.31397654888525,
                    52.31397654888525,
                    52.31394943442051,
                    52.31323228145257,
                    51.886729,
                    47.974765849805166,
                    51.887041167508,
                ],
            }
        )
        gps_test_gdf = gpd.GeoDataFrame(
            gps_test_df,
            geometry=gpd.points_from_xy(gps_test_df["x"], gps_test_df["y"]),
            crs="epsg:4326",
        )
        output_gdf = coordinates_transformer.transform(gps_test_gdf)
        output_df = pd.DataFrame(
            output_gdf[
                [
                    "x",
                    "y",
                    "NAAM_LANG",
                    "REF_FYSIEKE_SPOORTAK_PUIC",
                    "GEOCODE_NR",
                    "GEOSUBCODE",
                    "PRORAIL_GEBIED",
                    "geocode_kilometrering",
                ]
            ]
        )

        expected_output_df["x"] = gps_test_gdf["x"]
        expected_output_df["y"] = gps_test_gdf["y"]
        pd.testing.assert_frame_equal(
            output_df, expected_output_df, check_less_precise=3
        )

    def test_acceptance_TransformerCoordinatesToSpoor_intersecting_tracks(self, coordinates_transformer):
        x_coord, y_coord = 96070, 450383
        points_df = pd.DataFrame({"x": [x_coord], "y": [y_coord]})
        points_gdf = gpd.GeoDataFrame(
            points_df,
            geometry=gpd.points_from_xy(points_df["x"], points_df["y"]),
            crs="epsg:28992",
        )
        output_gdf = coordinates_transformer.transform(points_gdf)
        output_df = pd.DataFrame(
            output_gdf[
                [
                    "x",
                    "y",
                    "NAAM_LANG",
                    "REF_FYSIEKE_SPOORTAK_PUIC",
                    "GEOCODE_NR",
                    "GEOSUBCODE",
                    "PRORAIL_GEBIED",
                    "geocode_kilometrering",
                ]
            ]
        )
        expected_output = pd.DataFrame(index=[0, 0],
                                       data={
                                           "x": [x_coord, x_coord],
                                           "y": [y_coord, y_coord],
                                           "NAAM_LANG": ["107_133AV_12.0", "540_393AL_101.9"],
                                           "REF_FYSIEKE_SPOORTAK_PUIC": [
                                               "7fbc4e02-027c-4830-83d8-e315d19ec74e",
                                               "93c6d213-dd23-47eb-a0f4-80a4a6b2fd06",
                                           ],
                                           "GEOCODE_NR": [107, 166],
                                           "GEOSUBCODE": ["107__", "166__"],
                                           "PRORAIL_GEBIED": ["Zuid-Holland Noord", "Zuid-Holland Zuid"],
                                           "geocode_kilometrering": [10.239600, 115.515389],
                                       }
                                       )

        pd.testing.assert_frame_equal(output_df.sort_values(['NAAM_LANG']),
                                      expected_output.sort_values(['NAAM_LANG']), check_less_precise=3)

    def test_acceptance_TransformerGeocodeToCoordinates(self):
        geocode_transformer = TransformerGeocodeToCoordinates(
            geocode_column="Geocode",
            geocode_km_column="geocode_km",
            coordinate_system="Rijksdriehoek",
        )
        df_locaties = pd.DataFrame(
            data={
                "Geocode": ["112", "112", "112", "009", "009", "009"],
                "geocode_km": [77, 76, 77, 115.208, 115.183, 115.208],
                "some_data": ["a", "b", "c", "d", "e", "f"],
            },
            index=pd.Series([66, 11, 55, 44, 33, 22], name="Indexname"),
        )

        output = geocode_transformer.transform(df_locaties)

        output_expected = pd.DataFrame(
            {
                "Geocode": ["112", "112", "112", "009", "009", "009"],
                "geocode_km": [77, 76, 77, 115.208, 115.183, 115.208],
                "some_data": ["a", "b", "c", "d", "e", "f"],
                "x": [
                    86494.936,
                    86193.091,
                    86494.936,
                    203621.562,
                    203642.514,
                    203621.562,
                ],
                "y": [
                    439781.070,
                    440735.689,
                    439781.070,
                    534204.614,
                    534190.950,
                    534204.614,
                ],
            },
            index=pd.Series([66, 11, 55, 44, 33, 22], name="Indexname"),
        )

        pd.testing.assert_frame_equal(output, output_expected, check_less_precise=2)

    def test_acceptance_TransformerSpoortakToCoordinates(self):
        spoortak_transformer = TransformerSpoortakToCoordinates(
            "SPOOR_ID", "lokale_kilometrering", coordinate_system="Rijksdriehoek"
        )
        spoortak_transformer = spoortak_transformer.fit(self.spoortak_mock_output)
        input_df = pd.DataFrame(
            {
                "SPOOR_ID": ["133_1045BV_13.6", "133_1045BV_13.6"],
                "lokale_kilometrering": [0.002280929575529405, 0.10132577461919272],
            }
        )

        output = spoortak_transformer.transform(input_df)

        expected_output = pd.DataFrame(
            {
                "SPOOR_ID": ["133_1045BV_13.6", "133_1045BV_13.6"],
                "lokale_kilometrering": [0.002280929575529405, 0.10132577461919272],
                "x": [112733.25943053346, 112678.21920015597],
                "y": [480849.498, 480767.155],
            }
        )
        pd.testing.assert_frame_equal(output, expected_output)

    def test_acceptance_query_functionality(self):
        data = MapServicesQuery(url="http://mapservices.prorail.nl/arcgis/rest/services/Kadastraal_004/MapServer/5")
        query_dict = {'KADSLEUTEL': ['ANM00G3774', 'ANM00G3775', 'ANM00H483'], 'KADGEM': ['ANM00']}

        output = data._load_all_features_to_gdf(dict_query=query_dict)

        assert (
                (output['KADSLEUTEL'][0] in ['ANM00G3774', 'ANM00G3775', 'ANM00H483'])
                & (output['GEMEENTE'][0] == 'Arnemuiden')
        )<|MERGE_RESOLUTION|>--- conflicted
+++ resolved
@@ -225,13 +225,6 @@
             geometry=gpd.points_from_xy(xy_test_df["x"], xy_test_df["y"]),
             crs="epsg:28992",
         )
-<<<<<<< HEAD
-        coordinates_transformer = TransformerCoordinatesToSpoor(buffer_distance=3.0)
-        coordinates_transformer = coordinates_transformer.fit(
-            self.puic_mock_output, self.spoortak_mock_output
-        )
-=======
->>>>>>> b7c9b336
         output_gdf = coordinates_transformer.transform(xy_test_gdf)
         output_df = pd.DataFrame(
             output_gdf[
