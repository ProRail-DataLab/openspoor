--- conflicted
+++ resolved
@@ -1,38 +1,3 @@
-<<<<<<< HEAD
-Skip to content
-Search or jump to…
-Pull requests
-Issues
-Marketplace
-Explore
- 
-@JoostProRail 
-ProRail-DataLab
-/
-openspoor
-Public
-Code
-Issues
-7
-Pull requests
-3
-Actions
-Projects
-Wiki
-Security
-Insights
-openspoor/.gitignore
-@JoostProRail
-JoostProRail Merge branch 'main' into add_visualisations
-Latest commit 32d542d 10 minutes ago
- History
- 2 contributors
-@PR-Maik@JoostProRail
- 146 lines (117 sloc)  2.03 KB
-   
-=======
->>>>>>> bff67d5f
-
 # Byte-compiled / optimized / DLL files
 __pycache__/
 *.py[cod]
@@ -122,10 +87,7 @@
 
 # Unwanted visualisations
 *.html
-<<<<<<< HEAD
 *.csv
-=======
->>>>>>> bff67d5f
 
 # IPython
 profile_default/
@@ -181,21 +143,4 @@
 .pyre/
 
 # pytype static type analyzer
-<<<<<<< HEAD
-.pytype/
-© 2022 GitHub, Inc.
-Terms
-Privacy
-Security
-Status
-Docs
-Contact GitHub
-Pricing
-API
-Training
-Blog
-About
-Loading complete
-=======
-.pytype/
->>>>>>> bff67d5f
+.pytype/